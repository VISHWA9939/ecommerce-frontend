import axios from "axios";

const axiosInstance = axios.create({
<<<<<<< HEAD
	baseURL: "https://backend-ecom-fwoc.onrender.com/api",
=======
	baseURL: "https://backend-ecom-fwoc.onrender.com",
>>>>>>> 43498d54
	withCredentials: true, // send cookies to the server
	headers: {
		'Content-Type': 'application/json',
		'Accept': 'application/json'
	}
});

export default axiosInstance;<|MERGE_RESOLUTION|>--- conflicted
+++ resolved
@@ -1,11 +1,7 @@
 import axios from "axios";
 
 const axiosInstance = axios.create({
-<<<<<<< HEAD
-	baseURL: "https://backend-ecom-fwoc.onrender.com/api",
-=======
 	baseURL: "https://backend-ecom-fwoc.onrender.com",
->>>>>>> 43498d54
 	withCredentials: true, // send cookies to the server
 	headers: {
 		'Content-Type': 'application/json',
